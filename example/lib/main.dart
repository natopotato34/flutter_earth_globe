import 'package:flutter_earth_globe/flutter_earth_globe.dart';
import 'package:flutter_earth_globe/flutter_earth_globe_controller.dart';
import 'package:flutter_earth_globe/globe_coordinates.dart';
import 'package:flutter_earth_globe/point.dart';
import 'package:flutter_earth_globe/point_connection.dart';
import 'package:flutter_earth_globe/point_connection_style.dart';
import 'package:flutter_earth_globe/rod.dart';
import 'package:flutter_earth_globe/region_highlight.dart';
import 'package:flutter/material.dart';
import 'package:flutter_earth_globe/sphere_style.dart';

void main() {
  runApp(MaterialApp(
    title: 'Flutter Earth Globe',
    theme: ThemeData(primarySwatch: Colors.blue),
    debugShowCheckedModeBanner: false,
    home: const Home(),
  ));
}

class Home extends StatefulWidget {
  const Home({Key? key}) : super(key: key);

  @override
  _HomeState createState() => _HomeState();
}

class _HomeState extends State<Home> with TickerProviderStateMixin {
  final GlobalKey<ScaffoldState> _key = GlobalKey();
  String? _selectedSurface;
  GlobeCoordinates? _hoverCoordinates;
  GlobeCoordinates? _clickCoordinates;
  late FlutterEarthGlobeController _controller;
  final List<String> _textures = [
    'assets/2k_earth-day.jpg',
    'assets/2k_earth-night.jpg',
    'assets/2k_jupiter.jpg',
    'assets/2k_mars.jpg',
    'assets/2k_mercury.jpg',
    'assets/2k_moon.jpg',
    'assets/2k_neptune.jpg',
    'assets/2k_saturn.jpg',
    'assets/2k_stars.jpg',
    'assets/2k_sun.jpg',
    'assets/2k_uranus.jpg',
    'assets/2k_venus_surface.jpg'
  ];

  late List<Point> points;

  List<PointConnection> connections = [];
<<<<<<< HEAD
  late Rod rodAnchorageRio;
  late Rod rodHongKongMadrid;
  late RegionHighlight bermudaTriangle;
  late RegionHighlight hawaiiCircle;

  bool showRodAnchorageRio = false;
  bool showRodHongKongMadrid = false;
  bool showBermudaTriangle = false;
  bool showHawaiiCircle = false;
  double hawaiiRadius = 10;
=======
  late Rod exampleRod;
  late RegionHighlight polygonRegion;
  late RegionHighlight circleRegion;
>>>>>>> cf5305b3

  Widget pointLabelBuilder(
      BuildContext context, Point point, bool isHovering, bool visible) {
    return Container(
      padding: const EdgeInsets.all(8),
      decoration: BoxDecoration(
          color: isHovering
              ? Colors.blueAccent.withOpacity(0.8)
              : Colors.blueAccent.withOpacity(0.5),
          borderRadius: BorderRadius.circular(8),
          boxShadow: [
            BoxShadow(
                color: Colors.black.withOpacity(0.2),
                blurRadius: 10,
                spreadRadius: 2)
          ]),
      child: Text(point.label ?? '',
          style: Theme.of(context).textTheme.titleMedium?.copyWith(
                color: Colors.white,
              )),
    );
  }

  Widget connectionLabelBuilder(BuildContext context,
      PointConnection connection, bool isHovering, bool visible) {
    return Container(
      padding: const EdgeInsets.all(8),
      decoration: BoxDecoration(
          color: isHovering
              ? Colors.blueAccent.withOpacity(0.8)
              : Colors.blueAccent.withOpacity(0.5),
          borderRadius: BorderRadius.circular(8),
          boxShadow: [
            BoxShadow(
                color: Colors.black.withOpacity(0.2),
                blurRadius: 10,
                spreadRadius: 2)
          ]),
      child: Text(
        connection.label ?? '',
        style: Theme.of(context).textTheme.titleMedium?.copyWith(
              color: Colors.white,
            ),
      ),
    );
  }

  @override
  initState() {
    _controller = FlutterEarthGlobeController(
        rotationSpeed: 0.05,
        zoom: 0.5,
        isRotating: false,
        isBackgroundFollowingSphereRotation: true,
        background: Image.asset('assets/2k_stars.jpg').image,
        surface: Image.asset('assets/2k_earth-day.jpg').image);
    points = [
      Point(
          id: '1',
          coordinates: const GlobeCoordinates(51.5072, 0.1276),
          label: 'London',
          // labelBuilder: pointLabelBuilder,
          style: const PointStyle(color: Colors.red, size: 6)),
      Point(
          id: '2',
          // showTitleOnHover: true,
          // labelBuilder: pointLabelBuilder,
          coordinates: const GlobeCoordinates(40.7128, -74.0060),
          style: const PointStyle(color: Colors.green),
          onHover: () {},
          label: 'New York'),
      Point(
          id: '3',
          // labelBuilder: pointLabelBuilder,
          coordinates: const GlobeCoordinates(35.6895, 139.6917),
          style: const PointStyle(color: Colors.blue),
          onHover: () {},
          label: 'Tokyo'),
      Point(
          id: '4',
          isLabelVisible: false,
          // labelBuilder: pointLabelBuilder,
          onTap: () {
            Future.delayed(Duration.zero, () {
              showDialog(
                  context: context,
                  builder: (context) => const AlertDialog(
                        title: Text('Center'),
                        content: Text('This is the center of the globe'),
                      ));
            });
          },
          coordinates: const GlobeCoordinates(0, 0),
          style: const PointStyle(color: Colors.yellow),
          label: 'Center'),
    ];
    connections = [
      PointConnection(
          id: '1',
          onTap: () {
            showDialog(
                context: context,
                builder: (context) => const AlertDialog(
                      title: Text('London to New York'),
                      content: Text(
                          'This is a connection between London and New York'),
                    ));
          },
          start: points[0].coordinates,
          end: points[1].coordinates,
          isMoving: true,
          labelBuilder: connectionLabelBuilder,
          isLabelVisible: false,
          curveScale: 1.2,
          style: const PointConnectionStyle(
              type: PointConnectionType.dotted,
              color: Colors.red,
              lineWidth: 2,
              dashSize: 6,
              spacing: 10),
          label: 'London to New York'),
      PointConnection(
          start: points[1].coordinates,
          end: points[3].coordinates,
          isMoving: true,
          labelBuilder: connectionLabelBuilder,
          id: '2',
          style: const PointConnectionStyle(type: PointConnectionType.dashed),
          label: 'New York to Center'),
      PointConnection(
          label: 'Tokyo to Center',
          labelBuilder: connectionLabelBuilder,
          start: points[2].coordinates,
          end: points[3].coordinates,
          curveScale: 1.6,
          id: '3')
    ];
    _controller.onLoaded = () {
      setState(() {
        _selectedSurface = _textures[0];
      });
    };

    for (var point in points) {
      _controller.addPoint(point);
    }

<<<<<<< HEAD
    rodAnchorageRio = Rod(
        id: 'rodAnchorageRio',
        start: const GlobeCoordinates(61.2175, -149.8997),
        end: const GlobeCoordinates(-22.9068, -43.1729),
        color: Colors.purple,
        stickOut: 15,
        width: 3);

    rodHongKongMadrid = Rod(
        id: 'rodHongKongMadrid',
        start: const GlobeCoordinates(22.3193, 114.1694),
        end: const GlobeCoordinates(40.4168, -3.7038),
        color: Colors.orange,
        stickOut: 15,
        width: 3);

    bermudaTriangle = RegionHighlight.polygon(id: 'bermuda', coordinates: [
      const GlobeCoordinates(25.76, -80.19),
      const GlobeCoordinates(18.4663, -66.1057),
      const GlobeCoordinates(32.3078, -64.7505),
    ], color: Colors.green.withOpacity(0.3));

    hawaiiCircle = RegionHighlight.circle(
        id: 'hawaii',
        center: const GlobeCoordinates(19.8968, -155.5828),
        radius: hawaiiRadius,
        color: Colors.red.withOpacity(0.2));
=======
    exampleRod = Rod(
        id: 'rod1',
        start: points[0].coordinates,
        end: points[2].coordinates,
        color: Colors.purple,
        stickOut: 15,
        width: 3);
    _controller.addRod(exampleRod);

    polygonRegion = RegionHighlight.polygon(id: 'poly1', coordinates: [
      const GlobeCoordinates(10, -20),
      const GlobeCoordinates(15, -10),
      const GlobeCoordinates(20, -20),
    ], color: Colors.green.withOpacity(0.3));
    _controller.addRegion(polygonRegion);

    circleRegion = RegionHighlight.circle(
        id: 'circle1',
        center: const GlobeCoordinates(-20, 30),
        radius: 10,
        color: Colors.red.withOpacity(0.2));
    _controller.addRegion(circleRegion);
>>>>>>> cf5305b3

    super.initState();
  }

  Widget getDividerText(String text) => Card(
        child: SizedBox(
          width: 250,
          child: Row(
            children: [
              Flexible(
                child: Container(
                  margin: const EdgeInsets.symmetric(horizontal: 8),
                  color: Colors.black38,
                  height: 2,
                ),
              ),
              Text(
                text,
                style: Theme.of(context).textTheme.titleMedium,
              ),
              Flexible(
                child: Container(
                  margin: const EdgeInsets.symmetric(horizontal: 8),
                  color: Colors.black38,
                  height: 2,
                ),
              ),
            ],
          ),
        ),
      );

  getTextures() {
    return ListView(
        shrinkWrap: true,
        children: _textures
            .map((texture) => Card(
                  clipBehavior: Clip.hardEdge,
                  color: _selectedSurface == texture
                      ? Colors.cyan.withOpacity(0.5)
                      : Colors.white.withOpacity(0.5),
                  child: InkWell(
                    onTap: () {
                      _controller.loadSurface(Image.asset(
                        texture,
                      ).image);

                      if (texture.contains('sun') ||
                          texture.contains('venus') ||
                          texture.contains('mars')) {
                        _controller.setSphereStyle(SphereStyle(
                            shadowColor: Colors.orange.withOpacity(0.8),
                            shadowBlurSigma: 20));
                      } else {
                        _controller.setSphereStyle(const SphereStyle());
                      }
                      setState(() {
                        _selectedSurface = texture;
                      });
                      // _controller.changeSurface(textures[i]);
                    },
                    child: Row(
                      mainAxisSize: MainAxisSize.min,
                      children: [
                        Padding(
                            padding: const EdgeInsets.all(2),
                            child: ClipRRect(
                              borderRadius: BorderRadius.circular(12),
                              child: Image.asset(
                                texture,
                                width: 100,
                              ),
                            )),
                        const SizedBox(
                          width: 10,
                        ),
                        Text(texture
                            .replaceFirst('assets/', '')
                            .split('.')[0]
                            .replaceAll('_', ' ')
                            .split(' ')[1]
                            .toUpperCase())
                      ],
                    ),
                  ),
                ))
            .toList());
  }

  Widget getListAction(String label, Widget child, {Widget? secondary}) {
    return Card(
      child: Padding(
        padding: const EdgeInsets.symmetric(horizontal: 8.0, vertical: 4),
        child: Column(
          mainAxisSize: MainAxisSize.min,
          children: [
            Row(
              mainAxisSize: MainAxisSize.min,
              mainAxisAlignment: MainAxisAlignment.spaceBetween,
              children: [
                Text(label),
                const SizedBox(
                  width: 10,
                ),
                child
              ],
            ),
            secondary ?? const SizedBox(),
          ],
        ),
      ),
    );
  }

  Widget leftSideContent() {
    return SizedBox(
      height: MediaQuery.of(context).size.height,
      width: 220,
      child: ListView(
        shrinkWrap: true,
        children: [
          getListAction(
            'Rotate',
            Row(
              mainAxisSize: MainAxisSize.min,
              children: [
                Switch(
                    value: _controller.isRotating,
                    onChanged: (value) {
                      if (value) {
                        _controller.startRotation();
                      } else {
                        _controller.stopRotation();
                      }
                      setState(() {});
                    }),
                IconButton(
                    onPressed: () {
                      _controller.resetRotation();
                    },
                    icon: const Icon(Icons.refresh)),
              ],
            ),
          ),
          getListAction('Rotation speed', Container(),
              secondary: Slider(
                  value: _controller.rotationSpeed,
                  onChanged: _controller.isRotating
                      ? (value) {
                          _controller.rotationSpeed = value;
                          setState(() {});
                        }
                      : null)),
          getListAction('Zoom', Container(),
              secondary: Slider(
                  min: _controller.minZoom,
                  max: _controller.maxZoom,
                  value: _controller.zoom,
                  divisions: 8,
                  onChanged: (value) {
                    _controller.setZoom(value);
                    setState(() {});
                  })),
          getDividerText('Points'),
          ...points
              .map((e) => getListAction(
                  e.label ?? '',
                  Row(
                    mainAxisAlignment: MainAxisAlignment.spaceBetween,
                    children: [
                      Checkbox(
                        value: _controller.points
                            .where((element) => element.id == e.id)
                            .isNotEmpty,
                        onChanged: (value) {
                          if (value == true) {
                            _controller.addPoint(e);
                          } else {
                            _controller.removePoint(e.id);
                          }
                          setState(() {});
                        },
                      ),
                      const SizedBox(
                        width: 10,
                      ),
                      IconButton(
                          onPressed: () {
                            _controller.focusOnCoordinates(e.coordinates,
                                animate: true);
                          },
                          icon: const Icon(Icons.location_on))
                    ],
                  ),
                  secondary: _controller.points
                          .where((element) => element.id == e.id)
                          .isNotEmpty
                      ? Row(
                          children: [
                            Slider(
                                value: e.style.size / 30,
                                onChanged: (value) {
                                  value = value * 30;
                                  _controller.updatePoint(e.id,
                                      style: e.style.copyWith(size: value));
                                  e.style = e.style.copyWith(size: value);
                                  setState(() {});
                                }),
                          ],
                        )
                      : null))
              .toList(),
          getDividerText('Connections'),
          ...connections
              .map((e) => getListAction(
                  e.label ?? '',
                  Checkbox(
                    value: _controller.connections
                        .where((element) => element.id == e.id)
                        .isNotEmpty,
                    onChanged: (value) {
                      if (value == true) {
                        _controller.addPointConnection(e, animateDraw: true);
                      } else {
                        _controller.removePointConnection(e.id);
                      }
                      setState(() {});
                    },
                  )))
              .toList(),
          getDividerText('Rods'),
          getListAction(
              'Anchorage - Rio',
              Checkbox(
                value: showRodAnchorageRio,
                onChanged: (value) {
                  showRodAnchorageRio = value ?? false;
                  if (showRodAnchorageRio) {
                    _controller.addRod(rodAnchorageRio);
                  } else {
                    _controller.removeRod(rodAnchorageRio.id);
                  }
                  setState(() {});
                },
              )),
          getListAction(
              'Hong Kong - Madrid',
              Checkbox(
                value: showRodHongKongMadrid,
                onChanged: (value) {
                  showRodHongKongMadrid = value ?? false;
                  if (showRodHongKongMadrid) {
                    _controller.addRod(rodHongKongMadrid);
                  } else {
                    _controller.removeRod(rodHongKongMadrid.id);
                  }
                  setState(() {});
                },
              )),
          getDividerText('Regions'),
          getListAction(
              'Bermuda Triangle',
              Checkbox(
                value: showBermudaTriangle,
                onChanged: (value) {
                  showBermudaTriangle = value ?? false;
                  if (showBermudaTriangle) {
                    _controller.addRegion(bermudaTriangle);
                  } else {
                    _controller.removeRegion(bermudaTriangle.id);
                  }
                  setState(() {});
                },
              )),
          getListAction('Hawaii Circle',
              Checkbox(
                value: showHawaiiCircle,
                onChanged: (value) {
                  showHawaiiCircle = value ?? false;
                  if (showHawaiiCircle) {
                    _controller.addRegion(hawaiiCircle);
                  } else {
                    _controller.removeRegion(hawaiiCircle.id);
                  }
                  setState(() {});
                },
              ),
              secondary: showHawaiiCircle
                  ? Slider(
                      min: 1,
                      max: 30,
                      value: hawaiiRadius,
                      onChanged: (v) {
                        hawaiiRadius = v;
                        hawaiiCircle = hawaiiCircle.copyWith(radius: hawaiiRadius);
                        _controller.updateRegion(hawaiiCircle.id, radius: hawaiiRadius);
                        setState(() {});
                      },
                    )
                  : null),
        ],
      ),
    );
  }

  Widget getLeftSide() {
    if (MediaQuery.of(context).size.width < 800) {
      return IconButton.filled(
          onPressed: () {
            _key.currentState?.openDrawer();
          },
          icon: const Icon(Icons.menu));
    } else {
      return leftSideContent();
    }
  }

  Widget rightSideContent() {
    return SizedBox(
      width: 220,
      height: MediaQuery.of(context).size.height - 10,
      child: getTextures(),
    );
  }

  Widget getRightSide() {
    if (MediaQuery.of(context).size.width < 800) {
      return IconButton.filled(
          onPressed: () {
            _key.currentState?.openEndDrawer();
          },
          icon: const Icon(Icons.menu));
    } else {
      return rightSideContent();
    }
  }

  @override
  Widget build(BuildContext context) {
    double radius = MediaQuery.of(context).size.width < 500
        ? ((MediaQuery.of(context).size.width / 3.8) - 20)
        : 120;
    return Scaffold(
      key: _key,
      drawerEnableOpenDragGesture: true,
      endDrawerEnableOpenDragGesture: true,
      drawer: MediaQuery.of(context).size.width < 800
          ? Container(
              color: Colors.white38,
              child: leftSideContent(),
            )
          : null,
      endDrawer: MediaQuery.of(context).size.width < 800
          ? Container(
              color: Colors.white38,
              child: rightSideContent(),
            )
          : null,
      body: SafeArea(
        child: Stack(
          alignment: Alignment.topCenter,
          children: [
            FlutterEarthGlobe(
              onZoomChanged: (zoom) {
                setState(() {});
              },
              onTap: (coordinates) {
                setState(() {
                  _clickCoordinates = coordinates;
                });
              },
              onHover: (coordinates) {
                if (coordinates == null) return;

                setState(() {
                  _hoverCoordinates = coordinates;
                });
              },
              controller: _controller,
              radius: radius,
            ),
            Container(
              padding: const EdgeInsets.all(12),
              decoration: BoxDecoration(
                  borderRadius: BorderRadius.circular(12),
                  color: Colors.blue.withOpacity(0.5)),
              child: Text(
                'Flutter Earth Globe',
                style: Theme.of(context)
                    .textTheme
                    .titleMedium
                    ?.copyWith(color: Colors.white),
              ),
            ),
            Positioned(top: 10, left: 10, child: getLeftSide()),
            Positioned(top: 10, right: 10, child: getRightSide()),
            Positioned(
                bottom: 0,
                width: MediaQuery.of(context).size.width,
                child: Wrap(
                  alignment: WrapAlignment.center,
                  spacing: 10,
                  children: [
                    SizedBox(
                      width: 250,
                      child: Card(
                        child: Padding(
                          padding: const EdgeInsets.all(8.0),
                          child: Column(
                            children: [
                              Text(
                                'Hover coordinates',
                                style: Theme.of(context).textTheme.titleMedium,
                              ),
                              Text(
                                  'Latitude: ${_hoverCoordinates?.latitude ?? 0}'),
                              Text(
                                  'Longitude: ${_hoverCoordinates?.longitude ?? 0}'),
                            ],
                          ),
                        ),
                      ),
                    ),
                    SizedBox(
                      width: 250,
                      child: Card(
                        child: Padding(
                          padding: const EdgeInsets.all(8.0),
                          child: Column(
                            children: [
                              Text(
                                'Click coordinates',
                                style: Theme.of(context).textTheme.titleMedium,
                              ),
                              Text(
                                  'Latitude: ${_clickCoordinates?.latitude ?? 0}'),
                              Text(
                                  'Longitude: ${_clickCoordinates?.longitude ?? 0}'),
                            ],
                          ),
                        ),
                      ),
                    )
                  ],
                ))
          ],
        ),
      ),
    );
  }
}<|MERGE_RESOLUTION|>--- conflicted
+++ resolved
@@ -49,7 +49,7 @@
   late List<Point> points;
 
   List<PointConnection> connections = [];
-<<<<<<< HEAD
+
   late Rod rodAnchorageRio;
   late Rod rodHongKongMadrid;
   late RegionHighlight bermudaTriangle;
@@ -60,11 +60,7 @@
   bool showBermudaTriangle = false;
   bool showHawaiiCircle = false;
   double hawaiiRadius = 10;
-=======
-  late Rod exampleRod;
-  late RegionHighlight polygonRegion;
-  late RegionHighlight circleRegion;
->>>>>>> cf5305b3
+
 
   Widget pointLabelBuilder(
       BuildContext context, Point point, bool isHovering, bool visible) {
@@ -212,7 +208,7 @@
       _controller.addPoint(point);
     }
 
-<<<<<<< HEAD
+
     rodAnchorageRio = Rod(
         id: 'rodAnchorageRio',
         start: const GlobeCoordinates(61.2175, -149.8997),
@@ -240,30 +236,7 @@
         center: const GlobeCoordinates(19.8968, -155.5828),
         radius: hawaiiRadius,
         color: Colors.red.withOpacity(0.2));
-=======
-    exampleRod = Rod(
-        id: 'rod1',
-        start: points[0].coordinates,
-        end: points[2].coordinates,
-        color: Colors.purple,
-        stickOut: 15,
-        width: 3);
-    _controller.addRod(exampleRod);
-
-    polygonRegion = RegionHighlight.polygon(id: 'poly1', coordinates: [
-      const GlobeCoordinates(10, -20),
-      const GlobeCoordinates(15, -10),
-      const GlobeCoordinates(20, -20),
-    ], color: Colors.green.withOpacity(0.3));
-    _controller.addRegion(polygonRegion);
-
-    circleRegion = RegionHighlight.circle(
-        id: 'circle1',
-        center: const GlobeCoordinates(-20, 30),
-        radius: 10,
-        color: Colors.red.withOpacity(0.2));
-    _controller.addRegion(circleRegion);
->>>>>>> cf5305b3
+
 
     super.initState();
   }

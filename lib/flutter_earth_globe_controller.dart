--- conflicted
+++ resolved
@@ -317,11 +317,8 @@
     GlobeCoordinates? end,
     Color? color,
     double? width,
-<<<<<<< HEAD
     double? stickOutMiles,
-=======
-    double? stickOut,
->>>>>>> 11ea71a7
+
   }) {
     final index = rods.indexWhere((element) => element.id == id);
     if (index != -1) {
@@ -330,11 +327,7 @@
         end: end,
         color: color,
         width: width,
-<<<<<<< HEAD
         stickOutMiles: stickOutMiles,
-=======
-        stickOut: stickOut,
->>>>>>> 11ea71a7
       );
       notifyListeners();
     }
